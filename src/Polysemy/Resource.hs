--- conflicted
+++ resolved
@@ -16,7 +16,7 @@
 
 
 ------------------------------------------------------------------------------
--- | An effect capable of providing 'X.bracket' semantic. Interpreters for this
+-- | An effect capable of providing 'X.bracket' semantics. Interpreters for this
 -- will successfully run the deallocation action even in the presence of other
 -- short-circuiting effects.
 data Resource m a where
@@ -38,16 +38,9 @@
 runResource
     :: forall r a
      . Member (Lift IO) r
-<<<<<<< HEAD
-    => (∀ x. Semantic r x -> IO x)
-       -- ^ Strategy for lowering a 'Semantic' action down to 'IO'. This is
-       -- likely some combination of 'runM' and other interpreters composed via
-=======
     => (∀ x. Sem r x -> IO x)
-       -- ^ Strategy for lowering a 'Sem' action down to 'IO'. This is
-       -- likely some combination of 'runM' and other interpters composed via
->>>>>>> 68fa9e49
-       -- '.@'.
+       -- ^ Strategy for lowering a 'Sem' action down to 'IO'. This is likely
+       -- some combination of 'runM' and other interpreters composed via '.@'.
     -> Sem (Resource ': r) a
     -> Sem r a
 runResource finish = interpretH $ \case
